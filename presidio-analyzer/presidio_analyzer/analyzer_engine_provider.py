import logging
from pathlib import Path
from typing import Any, Dict, List, Optional, Union

import yaml

from presidio_analyzer import AnalyzerEngine, RecognizerRegistry
from presidio_analyzer.nlp_engine import NlpEngine, NlpEngineProvider
from presidio_analyzer.recognizer_registry import RecognizerRegistryProvider

logger = logging.getLogger("presidio-analyzer")


class AnalyzerEngineProvider:
    """
    Utility function for loading Presidio Analyzer.

    Use this class to load presidio analyzer engine from a yaml file

    :param analyzer_engine_conf_file: the path to the analyzer configuration file
    :param nlp_engine_conf_file: the path to the nlp engine configuration file
    :param recognizer_registry_conf_file: the path to the recognizer
    registry configuration file
    """

    def __init__(
        self,
        analyzer_engine_conf_file: Optional[Union[Path, str]] = None,
        nlp_engine_conf_file: Optional[Union[Path, str]] = None,
        recognizer_registry_conf_file: Optional[Union[Path, str]] = None,
    ):
<<<<<<< HEAD
        self.configuration = self.get_configuration(
            conf_file=analyzer_engine_conf_file
        )
=======
        self.configuration = self.get_configuration(conf_file=analyzer_engine_conf_file)
>>>>>>> ff38ea33
        self.nlp_engine_conf_file = nlp_engine_conf_file
        self.recognizer_registry_conf_file = recognizer_registry_conf_file

    def get_configuration(
        self, conf_file: Optional[Union[Path, str]]
    ) -> Union[Dict[str, Any]]:
        """Retrieve the analyzer engine configuration from the provided file."""

        if not conf_file:
            default_conf_file = self._get_full_conf_path()
            configuration = yaml.safe_load(open(default_conf_file))
            logger.info(
                f"Analyzer Engine configuration file "
                f"not provided. Using {default_conf_file}."
            )
        else:
            try:
                logger.info(f"Reading analyzer configuration from {conf_file}")
                configuration = yaml.safe_load(open(conf_file))
            except OSError:
                logger.warning(
                    f"configuration file {conf_file} not found.  "
                    f"Using default config."
                )
                configuration = yaml.safe_load(open(self._get_full_conf_path()))
            except Exception:
                print(f"Failed to parse file {conf_file}, resorting to default")
                configuration = yaml.safe_load(open(self._get_full_conf_path()))

        return configuration

    def create_engine(self) -> AnalyzerEngine:
        """
        Load Presidio Analyzer from yaml configuration file.

        :return: analyzer engine initialized with yaml configuration
        """

        nlp_engine = self._load_nlp_engine()
        supported_languages = self.configuration.get("supported_languages", ["en"])
        default_score_threshold = self.configuration.get("default_score_threshold", 0)

        registry = self._load_recognizer_registry(
            supported_languages=supported_languages, nlp_engine=nlp_engine
        )

        analyzer = AnalyzerEngine(
            nlp_engine=nlp_engine,
            registry=registry,
            supported_languages=supported_languages,
            default_score_threshold=default_score_threshold,
        )

        return analyzer

    def _load_recognizer_registry(
        self,
        supported_languages: List[str],
        nlp_engine: NlpEngine,
    ) -> RecognizerRegistry:
        if self.recognizer_registry_conf_file:
            logger.info(
                f"Reading recognizer registry "
                f"configuration from {self.recognizer_registry_conf_file}"
            )
            provider = RecognizerRegistryProvider(
                conf_file=self.recognizer_registry_conf_file
            )
        elif "recognizer_registry" in self.configuration:
            registry_configuration = self.configuration["recognizer_registry"]
            provider = RecognizerRegistryProvider(
                registry_configuration={
                    **registry_configuration,
                    "supported_languages": supported_languages,
                }
            )
        else:
            logger.warning(
                "configuration file is missing for 'recognizer_registry'. "
                "Using default configuration for recognizer registry"
            )
            registry_configuration = self.configuration.get("recognizer_registry", {})
            provider = RecognizerRegistryProvider(
                registry_configuration={
                    **registry_configuration,
                    "supported_languages": supported_languages,
                }
            )
        registry = provider.create_recognizer_registry()
        if nlp_engine:
            registry.add_nlp_recognizer(nlp_engine)
        return registry

    def _load_nlp_engine(self) -> NlpEngine:
        if self.nlp_engine_conf_file:
            logger.info(f"Reading nlp configuration from {self.nlp_engine_conf_file}")
            provider = NlpEngineProvider(conf_file=self.nlp_engine_conf_file)
        elif "nlp_configuration" in self.configuration:
            nlp_configuration = self.configuration["nlp_configuration"]
            provider = NlpEngineProvider(nlp_configuration=nlp_configuration)
        else:
            logger.warning(
                "configuration file is missing for 'nlp_configuration'."
                "Using default configuration for nlp engine"
            )
            provider = NlpEngineProvider()

        return provider.create_engine()

    @staticmethod
    def _get_full_conf_path(
        default_conf_file: Union[Path, str] = "default_analyzer.yaml",
    ) -> Path:
        """Return a Path to the default conf file."""
        return Path(Path(__file__).parent, "conf", default_conf_file)<|MERGE_RESOLUTION|>--- conflicted
+++ resolved
@@ -29,13 +29,7 @@
         nlp_engine_conf_file: Optional[Union[Path, str]] = None,
         recognizer_registry_conf_file: Optional[Union[Path, str]] = None,
     ):
-<<<<<<< HEAD
-        self.configuration = self.get_configuration(
-            conf_file=analyzer_engine_conf_file
-        )
-=======
         self.configuration = self.get_configuration(conf_file=analyzer_engine_conf_file)
->>>>>>> ff38ea33
         self.nlp_engine_conf_file = nlp_engine_conf_file
         self.recognizer_registry_conf_file = recognizer_registry_conf_file
 
