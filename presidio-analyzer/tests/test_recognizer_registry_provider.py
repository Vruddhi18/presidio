--- conflicted
+++ resolved
@@ -42,11 +42,7 @@
 def test_recognizer_registry_provider_configuration_file_load_predefined(mandatory_recognizers):
     this_path = Path(__file__).parent.absolute()
     test_yaml = Path(this_path, "conf/test_recognizers.yaml")
-<<<<<<< HEAD
-    provider = RecognizerRegistryProvider(test_yaml, load_predefined_recognizers=True)
-=======
     provider = RecognizerRegistryProvider(test_yaml)
->>>>>>> ff38ea33
     recognizer_registry = provider.create_recognizer_registry()
     assert recognizer_registry.supported_languages == ["en"]
     assert recognizer_registry.global_regex_flags == 26
@@ -136,11 +132,7 @@
         ]
     }
 
-<<<<<<< HEAD
-    provider = RecognizerRegistryProvider(registry_configuration=registry_configuration, load_predefined_recognizers=True)
-=======
     provider = RecognizerRegistryProvider(registry_configuration=registry_configuration)
->>>>>>> ff38ea33
     recognizer_registry = provider.create_recognizer_registry()
     assert recognizer_registry.supported_languages == ["de", "es", "en"]
     assert recognizer_registry.global_regex_flags == re.DOTALL | re.MULTILINE | re.IGNORECASE
