--- conflicted
+++ resolved
@@ -6,11 +6,7 @@
     # TODO implement + test
     """Hash given text with sha256 algorithm."""
 
-<<<<<<< HEAD
-    def anonymize(self, original_text, params):
-=======
     def anonymize(self, text: str = None, params: dict = None) -> str:
->>>>>>> f0fac3db
         """
         Hash given value using sha256.
 
